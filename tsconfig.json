--- conflicted
+++ resolved
@@ -16,18 +16,6 @@
     "suppressImplicitAnyIndexErrors": true,
     "noUnusedLocals": true,
     "strict": true,
-<<<<<<< HEAD
-    "esModuleInterop": true,
-    "moduleResolution": "node"
-  },
-  "include": [
-    "src/**/*"
-  ],
-  "exclude": [
-    "node_modules",
-    "**/*.spec.ts"
-  ]
-=======
     "pretty": true,
     "experimentalDecorators": true,
     "emitDecoratorMetadata": true,
@@ -43,5 +31,4 @@
       "@stoplight/prism-http-server/*": ["./packages/http-server/src/*"]
     }
   }
->>>>>>> 67ced20a
 }