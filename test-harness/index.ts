import { ChildProcess, spawn, spawnSync } from 'child_process';
import * as fs from 'fs';
import { validate } from 'gavel';
import * as globFs from 'glob-fs';
import { parseResponse } from 'http-string-parser';
import * as os from 'os';
import { get } from 'lodash';
import * as path from 'path';
import * as split2 from 'split2';
import * as tmp from 'tmp';
import { parseSpecFile, xmlValidator } from './helpers';

const glob = globFs({ gitignore: true });
jest.setTimeout(5000);

const WAIT_FOR_LINE = 'Prism is listening';
const WAIT_FOR_LINE_TIMEOUT = 3000;

describe('harness', () => {
  const files = process.env.TESTS
    ? String(process.env.TESTS).split(',')
    : glob.readdirSync('**/*.txt', { cwd: path.join(__dirname, './specs') });

  files.forEach(file => {
    const data = fs.readFileSync(path.join(__dirname, './specs/', file), { encoding: 'utf8' });
    const parsed = parseSpecFile(data);

    let tmpFileHandle: tmp.FileSyncObject;

    beforeAll(() => {
      tmpFileHandle = tmp.fileSync({
        postfix: '.yml',
        dir: undefined,
        name: undefined,
        prefix: undefined,
        tries: 10,
        template: undefined,
        unsafeCleanup: undefined,
      });

      fs.writeFileSync(tmpFileHandle.name, parsed.spec, { encoding: 'utf8' });
    });

    afterAll(() => tmpFileHandle.removeCallback(undefined, undefined, undefined, undefined));

    const testText = `${file}${os.EOL}${parsed.test}`;

    test(testText, done => {
      const [command, ...args] = parsed.command.split(/ +/).map(t => t.trim());
<<<<<<< HEAD
      const serverArgs = parsed.server.split(/ +/).map(t => t.trim().replace('${document}', tmpFileHandle.name));
      prismMockProcessHandle = spawn(path.join(__dirname, '../cli-binaries/prism-cli'), serverArgs);

      prismMockProcessHandle.stdout.pipe(split2()).on('data', (line: string) => {
        if (line.includes('Server listening at')) {
          const clientCommandHandle = spawnSync(command, args, {
            shell: true,
            encoding: 'utf8',
            windowsVerbatimArguments: false,
          });
          const output: any = parseResponse(clientCommandHandle.stdout.trim());
          const expected: any = parseResponse((parsed.expect || parsed.expectLoose).trim());

          const isXml = xmlValidator.test(
            get(output, ['header', 'content-type'], ''),
            expected.body
          );

          try {
            if (isXml) {
              return xmlValidator.validate(expected, output).then(res => {
                expect(res).toStrictEqual([]);
                delete expected.body;
                delete output.body;

                const isValid = validate(expected, output).valid;
                expect(isValid).toBeTruthy();

                return shutdownPrism(prismMockProcessHandle, done);
              });
            }

            const isValid = validate(expected, output).valid;

            if (!!isValid) {
=======

      startPrism(parsed.server, tmpFileHandle.name, (error, prismMockProcessHandle) => {
        if (error) {
          throw error;
        }

        const clientCommandHandle = spawnSync(command, args, {
          shell: true,
          encoding: 'utf8',
          windowsVerbatimArguments: false,
        });
        const output: any = parseResponse(clientCommandHandle.stdout.trim());
        const expected: any = parseResponse((parsed.expect || parsed.expectLoose).trim());

        const isXml = xmlValidator.test(
          get(output, ['header', 'content-type'], ''),
          expected.body
        );

        try {
          if (isXml) {
            return xmlValidator.validate(expected, output).then(res => {
              expect(res).toStrictEqual([]);
              delete expected.body;
              delete output.body;

              const isValid = validate(expected, output).valid;
>>>>>>> 75fb2ceb
              expect(isValid).toBeTruthy();

              return shutdownPrism(prismMockProcessHandle, done);
            });
          }

          const isValid = validate(expected, output).valid;

          if (!!isValid) {
            expect(isValid).toBeTruthy();
          } else {
            expect(output).toMatchObject(expected);
          }
          if (parsed.expect) {
            expect(output.body).toStrictEqual(expected.body);
          }
        } finally {
          shutdownPrism(prismMockProcessHandle, done);
        }
      });
    });
  });
});

function startPrism(server, filename, done: (error?: Error, handle?: ChildProcess) => void) {
  const serverArgs = server.split(/ +/).map(t => t.trim().replace('${document}', filename));
  const prismMockProcessHandle = spawn(path.join(__dirname, '../cli-binaries/prism-cli'), serverArgs);

  const timeout = setTimeout(
    () => {
      shutdownPrism(prismMockProcessHandle, () => {
      done(new Error(`Timeout while waiting for "${WAIT_FOR_LINE}" log line`));
      });
    },
    WAIT_FOR_LINE_TIMEOUT
  );

  prismMockProcessHandle.stdout.pipe(split2()).on('data', (line: string) => {
    if (line.includes(WAIT_FOR_LINE)) {
      clearTimeout(timeout);
    done(undefined, prismMockProcessHandle);
    }
  });
}

function shutdownPrism(processHandle: ChildProcess, done: (...args: any[]) => any) {
  processHandle.kill();
  return processHandle.on('exit', done);
}<|MERGE_RESOLUTION|>--- conflicted
+++ resolved
@@ -13,7 +13,7 @@
 const glob = globFs({ gitignore: true });
 jest.setTimeout(5000);
 
-const WAIT_FOR_LINE = 'Prism is listening';
+const WAIT_FOR_LINE = 'Server listening at';
 const WAIT_FOR_LINE_TIMEOUT = 3000;
 
 describe('harness', () => {
@@ -47,43 +47,6 @@
 
     test(testText, done => {
       const [command, ...args] = parsed.command.split(/ +/).map(t => t.trim());
-<<<<<<< HEAD
-      const serverArgs = parsed.server.split(/ +/).map(t => t.trim().replace('${document}', tmpFileHandle.name));
-      prismMockProcessHandle = spawn(path.join(__dirname, '../cli-binaries/prism-cli'), serverArgs);
-
-      prismMockProcessHandle.stdout.pipe(split2()).on('data', (line: string) => {
-        if (line.includes('Server listening at')) {
-          const clientCommandHandle = spawnSync(command, args, {
-            shell: true,
-            encoding: 'utf8',
-            windowsVerbatimArguments: false,
-          });
-          const output: any = parseResponse(clientCommandHandle.stdout.trim());
-          const expected: any = parseResponse((parsed.expect || parsed.expectLoose).trim());
-
-          const isXml = xmlValidator.test(
-            get(output, ['header', 'content-type'], ''),
-            expected.body
-          );
-
-          try {
-            if (isXml) {
-              return xmlValidator.validate(expected, output).then(res => {
-                expect(res).toStrictEqual([]);
-                delete expected.body;
-                delete output.body;
-
-                const isValid = validate(expected, output).valid;
-                expect(isValid).toBeTruthy();
-
-                return shutdownPrism(prismMockProcessHandle, done);
-              });
-            }
-
-            const isValid = validate(expected, output).valid;
-
-            if (!!isValid) {
-=======
 
       startPrism(parsed.server, tmpFileHandle.name, (error, prismMockProcessHandle) => {
         if (error) {
@@ -111,7 +74,6 @@
               delete output.body;
 
               const isValid = validate(expected, output).valid;
->>>>>>> 75fb2ceb
               expect(isValid).toBeTruthy();
 
               return shutdownPrism(prismMockProcessHandle, done);
