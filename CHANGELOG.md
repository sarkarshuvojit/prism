--- conflicted
+++ resolved
@@ -19,11 +19,8 @@
 - Prism has values for path/query params bolded and in color [#743](https://github.com/stoplightio/prism/pull/743)
 - The CLI now displays a timestamp for all the logged operations [#779](https://github.com/stoplightio/prism/pull/779)
 - Prism has now support for OpenAPI 3.0 callbacks [#716](https://github.com/stoplightio/prism/pull/716)
-<<<<<<< HEAD
+- Prism body validator will now show allowed enum parameters in error messages [#828](https://github.com/stoplightio/prism/pull/828)
 - CLI option turning on verbose logging of request and response payloads [#801](https://github.com/stoplightio/prism/pull/801)
-=======
-- Prism body validator will now show allowed enum parameters in error messages [#828](https://github.com/stoplightio/prism/pull/828)
->>>>>>> 75fb2ceb
 
 ## Fixed
 
