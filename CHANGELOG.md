<!-- markdown-link-check-disable -->

# Change Log

All notable changes to this project will be documented in this file.

The format is based on [Keep a Changelog](https://keepachangelog.com/en/1.0.0/), and this project adheres to Semantic Versioning.

# Unreleased

<<<<<<< HEAD
# 4.2.4 (2021-05-24)

## Changed

- Improved the build pipeline [#1834](https://github.com/stoplightio/prism/pull/1834)
=======
# 4.2.3 (2021-05-17)

## Fixed

- bumped `sanitize-html` dep to address security issue [#1828](https://github.com/stoplightio/prism/pull/1828)
>>>>>>> 06362565

# 4.2.2 (2021-05-04)

## Fixed

- encodeURI param names to avoid performance issues on startup [#1816](https://github.com/stoplightio/prism/pull/1816)

# 4.2.1 (2021-04-28)

## Changed

- Bump @stoplight/json-schema-sampler to support `if/then/else` JSON Schema compound keywords in static mode [#1792](https://github.com/stoplightio/prism/pull/1792)

# 4.2.0 (2021-04-23)

## Added

- Accept OAS 3.1 documents [#1783](https://github.com/stoplightio/prism/pull/1783)

## Fixed

- Return preferred example when validation fails [#1786](https://github.com/stoplightio/prism/pull/1786)

# 4.1.3 (2021-04-21)

## Fixed

- Prism is now supporting nullable validations [#1782](https://github.com/stoplightio/prism/pull/1782)

# 4.1.2 (2020-12-01)

## Fixed

- Yet another improvement for the returned path in Problem JSON payloads [#1548](https://github.com/stoplightio/prism/pull/1548)
- Prism is now respecting `min/maxItems` properties in JSON Schemas [#1530](https://github.com/stoplightio/prism/pull/1530)

# 4.1.1 (2020-11-24)

## Fixed

- Multiple HTTP Headers coming from a proxied response are now [correctly aggreagated using a `,`](https://tools.ietf.org/html/rfc2616#section-4.2) instead of a space. [#1489](https://github.com/stoplightio/prism/pull/1489)
- Improved the returned path for Problem JSON payloads [#1530](https://github.com/stoplightio/prism/pull/1530)
- Prism will now consider the first response in the document in case of the absence of a 2XX response, instead of requiring at least a successful response. [#1531](https://github.com/stoplightio/prism/pull/1531)

## Changed

- Prism will now validate that the requested code (either through prefer code header or \_\_code query param) is a number. [#1542](https://github.com/stoplightio/prism/pull/1542)

# 4.1.0 (2020-09-25)

## Changed

- When running in proxy mode and an upstream server responds with `501`, Prism will now "remock" the request and provide a meaningful response. This is a fancy way to say "if the upstream server has not yet implemented an operation, it will mock" [#1426](https://github.com/stoplightio/prism/pull/1426)

# 4.0.1 (2020-09-07)

## Fixed

- Fixed a type issue in the HTTP Client that would let you pass incorrect parameters [#1391](https://github.com/stoplightio/prism/pull/1391)

# 4.0.0 (2020-08-25)

## Fixed

- Prism will now refuse to start in case it will detect circular references. [#1270](https://github.com/stoplightio/prism/pull/1270)

## Changed

- Prism is now able to take in consideration all the responses defined for a request (typical in Postman Collection) and respond in a more appropriate way [#1310](https://github.com/stoplightio/prism/pull/1310)

* **BREAKING**: The `getHttpOperationsFromSpec` has been moved from the HTTP Package to the CLI package. If you're using Prism programmatically, this might require some code changes on your side. `getHttpOperationsFromResource` has been removed. [#1009](https://github.com/stoplightio/prism/pull/1009), [#1192](https://github.com/stoplightio/prism/pull/1192)
* **BREAKING**: The `createClientFromOperations` is now exported as `export function` instead of exporting an object. If you're using Prism programmatically, this might require some code changes on your side [#1009](https://github.com/stoplightio/prism/pull/1009)
* **BREAKING**: Prism does **NOT** support Node 8 and 10 anymore; the miminal runtime is now 12
* A significant number of dependencies has been upgraded

# 3.3.7 (2020-07-24)

## Fixed

- Prism's Proxy feature will stop proactively requesting Compressed responses, following what is really in the OAS document [#1309](https://github.com/stoplightio/prism/pull/1309),[#1319](https://github.com/stoplightio/prism/pull/1319)

## Changed

- Prism is now stop to claim error for paths declared in the document that are not starting with a `/` [#1340](https://github.com/stoplightio/prism/pull/1340)

# 3.3.6 (2020-07-08)

## Fixed

- Prism is not returning an error anymore when trying to construct a schema for HTTP headers and query string with mixed cases property names [#1268](https://github.com/stoplightio/prism/pull/1268)

# 3.3.5 (2020-05-26)

## Fixed

- Since the media type parameters are not standardised (apart from the quality one), the negotiator will discard them during the matching process or simply treat them as strings/numbers without trying to guess anything more [#1159](https://github.com/stoplightio/prism/pull/1159)
- Prism is now handling correctly hypens on both Path parameters and Query Parameters [#1189](https://github.com/stoplightio/prism/pull/1189), [#1992](https://github.com/stoplightio/prism/pull/1992)

# 3.3.4 (2020-05-04)

## Fixed

- The mock diagram has been updated to include the security validations [#1141](https://github.com/stoplightio/prism/pull/1141)
- Prism will now correctly refuse invalid requests even when used with the `proxy` command with the `--errors` flag [#1101](https://github.com/stoplightio/prism/pull/1101)
- Autogenerated security validation errors now have the `detail` field filled with an informative message [#1101](https://github.com/stoplightio/prism/pull/1101)
- Correctly catch some exceptions and propagate them to the CLI [#1107](https://github.com/stoplightio/prism/pull/1107)

# 3.3.3 (2020-04-02)

## Fixed

- All the dependencies used by the various Prism packages have been explicitily declared avoiding some resolutions problems in case you are using Prism programmatically [#1072](https://github.com/stoplightio/prism/pull/1072)
- Prism's current options aren't overriden internally anymore because of the `Prefer` header set [#1074](https://github.com/stoplightio/prism/pull/1074)

# 3.3.2 (2020-03-16)

## Fixed

- Prism will not correctly consider that HTTP Security Schemes are case insensitive [#1044](https://github.com/stoplightio/prism/pull/1044)

# 3.3.1 (2020-03-13)

## Fixed

- Prism is now able to correctly differentiate between a preflight request and a regular `OPTIONS` request [#1031](https://github.com/stoplightio/prism/pull/1031)
- Fixed a condition where Prism would ignore CLI flags in case the nor `Prefer` or Query String preferences were passed [#1034](https://github.com/stoplightio/prism/pull/1034)
- Created a specific error when a 200-299 response cannot be found for a successful request [#1035](https://github.com/stoplightio/prism/pull/1035)

# 3.3.0 (2020-03-10)

## Added

- Prism now supports sending its configuration parameters through the `Prefer` header [#984](https://github.com/stoplightio/prism/pull/984)
- Experimental Postman Collection support [#985](https://github.com/stoplightio/prism/pull/985)

# 3.2.9 (2020-02-19)

## Fixed

- Correctly evaluate the `ServerMatch` property so that Prism will prefer concrete matches over templated ones [#983](https://github.com/stoplightio/prism/pull/983)
- HTTP Client now correctly returns empty bodies [#993](https://github.com/stoplightio/prism/pull/993)

# 3.2.8 (2020-02-11)

## Fixed

- Correctly discriminate methods in the router when server is not defined [#969](https://github.com/stoplightio/prism/pull/969)

# 3.2.7 (2020-02-06)

## Fixed

- Removed double definition of the `ProblemJsonError` [#965](https://github.com/stoplightio/prism/pull/965)

# 3.2.6 (2020-02-03)

## Fixed

- Correctly set `access-control-expose-headers` headers for preflight and regular responses when CORS is enabled [#958](https://github.com/stoplightio/prism/pull/958)
- Prism public HTTP Client fixes and docs improvements [#959](https://github.com/stoplightio/prism/pull/959)

# 3.2.5 (2020-01-30)

## Fixed

- Correctly set `vary` and `access-control-request-headers` headers for preflight and regular responses when CORS is enabled

# 3.2.4 (2020-01-28)

## Changed

- Replaced Fastify HTTP server with its tinier counterpart: Micri [#927](https://github.com/stoplightio/prism/pull/927)

## Fixed

- Prism's proxy will now strip all the Hop By Hop headers [#921](https://github.com/stoplightio/prism/pull/921)
- Prism is now normalising the media types so that when looking for compatible contents charsets and other parameters are not taken in consideration [#944](https://github.com/stoplightio/prism/pull/944)
- Prism's external HTTP Client is now correctly constructing the internal log object [#952](https://github.com/stoplightio/prism/pull/952)

# 3.2.3 (2019-12-19)

## Fixed

- Prism will not coerce JSON Payloads anymore during the schema validation [#905](https://github.com/stoplightio/prism/pull/905)

# 3.2.2 (2019-12-13)

## Fixed

- Correctly handle the possibility of a body/headers generation failure [#875](https://github.com/stoplightio/prism/pull/875)
- Input validation errors should not trigger a `500` status code when the `--errors` flag is set to true [#892](https://github.com/stoplightio/prism/pull/892)

# 3.2.1 (2019-11-21)

## Fixed

- Put `chalk` as an explicit dependency in the CLI package [#854](https://github.com/stoplightio/prism/pull/854)
- Make sure callbacks work on `application/x-www-form-urlencoded` data [#856](https://github.com/stoplightio/prism/pull/856)

# 3.2.0 (2019-11-21)

## Added

- Support for encoding > allowReserved flag when validating application/x-www-form-urlencoded body [#630](https://github.com/stoplightio/prism/pull/630)
- Validating output status code against available response specs [#648](https://github.com/stoplightio/prism/pull/648)
- Support for Contract Testing [#650](https://github.com/stoplightio/prism/pull/650)
- The CLI will now propose operation paths with meaningful examples [#671](https://github.com/stoplightio/prism/pull/671)
- Prism reloads itself every time there are changes being made to the specified document [#689](https://github.com/stoplightio/prism/pull/689)
- Path parameters are now validated against schema [#702](https://github.com/stoplightio/prism/pull/702)
- The Test Harness framework now requires the `${document}` parameter explicitly [#720](https://github.com/stoplightio/prism/pull/720)
- Prism now includes a new `proxy` command that will validate the request coming in, send the request to an upstream server and then validate the response coming back [#669](https://github.com/stoplightio/prism/pull/669)
- Prism has values for path/query params bolded and in color [#743](https://github.com/stoplightio/prism/pull/743)
- The CLI now displays a timestamp for all the logged operations [#779](https://github.com/stoplightio/prism/pull/779)
- Prism has now support for OpenAPI 3.0 callbacks [#716](https://github.com/stoplightio/prism/pull/716)
- Prism body validator will now show allowed enum parameters in error messages [#828](https://github.com/stoplightio/prism/pull/828)

## Fixed

- Killing sub-process only if Prism is running in multi-process mode [#645](https://github.com/stoplightio/prism/pull/645)
- UUIDs are never generated as URNs [#661](https://github.com/stoplightio/prism/pull/661)
- Relative references for remote documents are now resolved correctly [#669](https://github.com/stoplightio/prism/pull/669)
- Core types are now correctly referenced in the HTTP package, restoring the type checks when using the package separately [#701](https://github.com/stoplightio/prism/pull/701)
- By upgrading Json Schema Faker to the latest version, now the schemas with `additionalProperties:false` / `additionalProperties:true` / `additionalProperties:object` will be correctly handled when dynamic mocking is enabled [#719](https://github.com/stoplightio/prism/pull/719)
- Making a request to an operation with a `deprecated` parameter is no longer causing Prism to return a 422 response [#721](https://github.com/stoplightio/prism/pull/721)
- The `access-control-allow-origin` header, when CORS is enabled, will now reflect the request origin _AND_ set the Credentials header [#797](https://github.com/stoplightio/prism/pull/797)
- When the request is missing the `Accept` header, Prism will now effectively treat it as a `*/*`, according to the respective CFP [#802](https://github.com/stoplightio/prism/pull/802)
- Prism will now passthrough as response anything that matches `text/*` instead of only `text/plain` [#796](https://github.com/stoplightio/prism/pull/796)

# 3.1.1 (2019-09-23)

## Fixed

- Prism is now giving precedence to `application/json` instead of using it as a "fallback" serializer, fixing some conditions where it wouldn't get triggered correctly. [#604](https://github.com/stoplightio/prism/pull/604)
- Prism is now taking in consideration the `required` properties for combined schemas (`oneOf, allOf`). This is coming through an update to the Json Schema Faker Library [#623](https://github.com/stoplightio/prism/pull/623)
- Prism will never have enough information to return a `403` status code; all these occurences have been now replaced with a `401` status code which is more appropriate [#625](https://github.com/stoplightio/prism/pull/625)
- Prism is now negotiating the error response dynamically based on the validation result (security or schema validation) instead of always returning a static order of responses [#628](https://github.com/stoplightio/prism/pull/628)
- Prism is now selecting proper serializer when Accept header contains content type which is missing in spec. This is a result of simplifying serializer selection approach. [#620](https://github.com/stoplightio/prism/pull/620)
- HEAD requests no longer fail with 406 Not Acceptable [#603](https://github.com/stoplightio/prism/pull/603)

# 3.1.0 (2019-09-03)

## Added

- Prism is now able to validate the security specification of the loaded document [#484](https://github.com/stoplightio/prism/pull/484)

## Fixed

- Prism is not crashing anymore when referencing the same model multiple times in the specification document [#552](https://github.com/stoplightio/prism/pull/552)
- Prism will now correctly use the `example` keyword for a Schema Object in OpenAPI 3.0 documents [#560](https://github.com/stoplightio/prism/pull/560)
- Prism won't return 406 when users request a `text/plain` response whose content is a primitive (string, number) [#560](https://github.com/stoplightio/prism/pull/560)
- Prism's router is now able to correctly handle a path ending with a parameter, such as `/test.{format}`, while it would previously not match with anything. [#561](https://github.com/stoplightio/prism/pull/561)
- Prism is correctly handling the `allowEmptyValue` property in OAS2 documents [#569](https://github.com/stoplightio/prism/pull/569)
- Prism is correctly handling the `csv` collection format argument property in OAS2 documents [#577](https://github.com/stoplightio/prism/pull/577)
- Prism is correctly returning the response when the request has `*/*` as Accept header [#578](https://github.com/stoplightio/prism/pull/578)
- Prism is correctly returning a single root node with the payload for XML data [#578](https://github.com/stoplightio/prism/pull/578)
- Prism is correctly returning payload-less responses #606

# 3.0.4 (2019-08-20)

## Added

- Prism is now returning CORS headers by default and responding to all the preflights requests. You can disable this behaviour by running Prism with the `--cors` flag set to false [#525](https://github.com/stoplightio/prism/pull/525)

## Fixed

- Prism now respects the `nullable` value for OpenAPI 3.x documents when generating examples [#506](https://github.com/stoplightio/prism/pull/506)
- Prism now loads correctly OpenAPI 3.x documents with `encodings` with non specified `style` property [#507](https://github.com/stoplightio/prism/pull/507)
- Prism got rid of some big internal dependencies that now aren't required anymore, making it faster and lighter. [#490](https://github.com/stoplightio/prism/pull/490)
- Prism now correctly validates OAS2 `application/x-www-urlencoded` (form data) params (#483)

# 3.0.3 (2019-07-25)

## Fixed

- Prism is now returning a `406` error instead of an empty response in case it is not able to find a response whose content type satisfies the provided `Accept` Header
- Prism now respects the `q` value in the `Accept` header to specify the content type preference
- Prism is now returning `text/plain` when the document does _not_ specify any Content Type for the examples
- Prism is now returning the example according to the `Accept` header for OAS2 documents
- Prism is now returning `404` instead of `500` in case the requested named example does not exist in the document

## Changed

- Prism HTTP Client is now adding 'user-agent' header with Prism/<<PRISM_VERSION>> as the value when making HTTP requests
- Prism is now using `yargs` for its command line interface, replacing oclif.

# 3.0.1 (2019-07-16)

## Fixed

- Fixed an error in the JSON Path bundling for NPM Package download

# 3.0.0 (2019-07-16)

This is nothing more than the beta 6 rebranded.

# 3.0.0-beta.6 (2019-07-12)

### Fixed

- Prism now loads correctly files from the internet with urls using query parameters [#452](https://github.com/stoplightio/prism/issues/452)
- Prism now correctly respects the `required` property in OpenAPI 2 body parameters [#450](https://github.com/stoplightio/prism/issues/450)
- Prism now validates any payload, as long it has a schema and it's parsable [#446](https://github.com/stoplightio/prism/issues/446)
- Prism now will tell you explicitly when a response has been constructed from a `default` response definition [#445](https://github.com/stoplightio/prism/issues/445)

# 3.0.0-beta.5 (2019-07-09)

### Features

- Internal refactoring: Prism validation process is now completely sync [#400](https://github.com/stoplightio/prism/issues/400)

# 3.0.0-beta.3 (2019-07-05)

### Features

- Prism examples generator supports `x-faker` extensions [#384 — thanks @vanhoofmaarten!](https://github.com/stoplightio/prism/issues/vanhoofmaarten!)
- Documentation reorganisation [#393](https://github.com/stoplightio/prism/issues/393)

# 3.0.0-beta.3 (2019-07-01)

### Features

- Introduced Azure Pipelines to make sure Prism works on Windows [#388](https://github.com/stoplightio/prism/issues/388)
- Prism has now a diagram in the readme that shows you the mocker flow [#386](https://github.com/stoplightio/prism/issues/386)
- Several improvements to the logging of the Http Mocker [#382](https://github.com/stoplightio/prism/issues/382)
- Our `application/vnd+problem.json` messages have been improved [#370](https://github.com/stoplightio/prism/issues/370)

### Fixed

- Prism is now able to parse HTTP FormData payloads [#381](https://github.com/stoplightio/prism/issues/381)

# 3.0.0-beta.1 (2019-06-22)

### Features

- Prism now works correctly on Windows thanks to some internal libraries updates [#374](https://github.com/stoplightio/prism/issues/374)
- Prism 3 has now a Docker Image; you can try it at `stoplight/prism:3`

### Fixed

- Static JSON Schema examples generator gives precendece to `default` over `examples` [#373](https://github.com/stoplightio/prism/issues/373)

# 3.0.0-beta.1 (2019-06-18)

### Features

- Prism is now logging all the negotiator phases for a better observability [#323](https://github.com/stoplightio/prism/issues/323)

- The HTTP Client API has been documented [#355](https://github.com/stoplightio/prism/issues/355)

### Fixed

- Prism's build process in TypeScript has been revisited [#356](https://github.com/stoplightio/prism/issues/356)

# 3.0.0-alpha.16 (2019-06-17)

### Features

- Prism can now validate servers [#351](https://github.com/stoplightio/prism/issues/351)

# 3.0.0-alpha.15 (2019-06-14)

### Fixed

- Prism's build process received some tweaks, but there's more work to do [#352](https://github.com/stoplightio/prism/issues/352)

### Features

- Prism now has got a static example fallback in case the `dynamic` flag is not enabled [#347](https://github.com/stoplightio/prism/issues/347)

# 3.0.0-alpha.14 (2019-06-11)

### Fixed

- Prism is now handling the fact that HTTP headers are case insensitive [#338](https://github.com/stoplightio/prism/issues/338)
- Prism is now normalising OAS2/3 schemas improving and simplyfing the validation capabilites [#338](https://github.com/stoplightio/prism/issues/338)

# 3.0.0-alpha.13 (2019-06-09)

### Fixed

- Prism is not able to correctly handle the Content Type header [#344](https://github.com/stoplightio/prism/issues/344)

### Features

- Prism CLI has now a new CLI option to specify the IP Address where it will listen connections for [#340](https://github.com/stoplightio/prism/issues/340)

# 3.0.0-alpha.12 (2019-06-04)

### Fixed

- Fixed the security issue intrisic in Axios by updating its dependency in the project [#334](https://github.com/stoplightio/prism/issues/334)
- Fix a bug where paremeters where undetected, returning a REQUIERD error [#325](https://github.com/stoplightio/prism/issues/325)

### Features

- Respect the `Accept` header when requesting content to Prism [#333](https://github.com/stoplightio/prism/issues/333)
- Create a LICENSE file for the project [#330](https://github.com/stoplightio/prism/issues/330)
- Add new GitHub ISSUES template files for the project [#326](https://github.com/stoplightio/prism/issues/326)
- Decouple payload generation from its serialisation [#322](https://github.com/stoplightio/prism/issues/322)

# 3.0.0-alpha.11 (2019-05-24)

### Fixed

- a bug where http operations were not resolved ([6aee679](https://github.com/stoplightio/prism/commit/6aee679))
- add missing referenced project ([7621f8a](https://github.com/stoplightio/prism/commit/7621f8a))
- add tsconfig paths to make the CLI work natively in TS SL-2369 ([#219](https://github.com/stoplightio/prism/issues/219)) ([30298a9](https://github.com/stoplightio/prism/commit/30298a9))
- correctly install dependencies ([#302](https://github.com/stoplightio/prism/issues/302)) ([d3de5b1](https://github.com/stoplightio/prism/commit/d3de5b1))
- dependencies ([ebd2536](https://github.com/stoplightio/prism/commit/ebd2536))
- do not overwrite the default config object ([bcb20f5](https://github.com/stoplightio/prism/commit/bcb20f5))
- do not throw when you can't find an example ([06f9435](https://github.com/stoplightio/prism/commit/06f9435))
- error serialisation SO-195 ([#274](https://github.com/stoplightio/prism/issues/274)) ([1199919](https://github.com/stoplightio/prism/commit/1199919))
- get rid of ajv console warn ([b11cd48](https://github.com/stoplightio/prism/commit/b11cd48))
- get rid of resolutions ([#289](https://github.com/stoplightio/prism/issues/289)) ([758cbfa](https://github.com/stoplightio/prism/commit/758cbfa))
- it's ok if we do not have examples or schemas ([5a93f1d](https://github.com/stoplightio/prism/commit/5a93f1d))
- look for 422 for invalid requests ([#278](https://github.com/stoplightio/prism/issues/278)) ([7a1c073](https://github.com/stoplightio/prism/commit/7a1c073))
- make jest faster in startup and runtime ([d9b6c2a](https://github.com/stoplightio/prism/commit/d9b6c2a))
- make sure http download works ([#276](https://github.com/stoplightio/prism/issues/276)) ([01828f3](https://github.com/stoplightio/prism/commit/01828f3))
- OAS3 integration tests and fixes SO-103 ([#253](https://github.com/stoplightio/prism/issues/253)) ([930d29e](https://github.com/stoplightio/prism/commit/930d29e))
- prism forwarder can work without an API in place [SL-1619][7c61c62](https://github.com/stoplightio/prism/commit/7c61c62)
- Prism should read yml files too SO-200 ([#299](https://github.com/stoplightio/prism/issues/299)) ([cbc96b2](https://github.com/stoplightio/prism/commit/cbc96b2))
- prism-server should always return a response ([e72c6bf](https://github.com/stoplightio/prism/commit/e72c6bf))
- put oclif only where it is needed ([68bf27d](https://github.com/stoplightio/prism/commit/68bf27d))
- remove explicit dependency ([fd2885f](https://github.com/stoplightio/prism/commit/fd2885f))
- remove nvmrc ([3eaee34](https://github.com/stoplightio/prism/commit/3eaee34))
- remove other packages and update ([9eb9bfa](https://github.com/stoplightio/prism/commit/9eb9bfa))
- require the correct code ([2e6d242](https://github.com/stoplightio/prism/commit/2e6d242))
- running `prism` cli threw exception ([#190](https://github.com/stoplightio/prism/issues/190)) ([1893ccc](https://github.com/stoplightio/prism/commit/1893ccc))
- schema faker fix ([#195](https://github.com/stoplightio/prism/issues/195)) ([5889cc7](https://github.com/stoplightio/prism/commit/5889cc7))
- separate config concept sl-2191 ([96e45fd](https://github.com/stoplightio/prism/commit/96e45fd))
- SL-2028 fixed absolute paths handling ([#197](https://github.com/stoplightio/prism/issues/197)) ([8d668a1](https://github.com/stoplightio/prism/commit/8d668a1))
- SL-2030 disabled fastify's body serializing ([#192](https://github.com/stoplightio/prism/issues/192)) ([7262c5f](https://github.com/stoplightio/prism/commit/7262c5f))
- SL-2192 stringify examples ([#205](https://github.com/stoplightio/prism/issues/205)) ([bbf6492](https://github.com/stoplightio/prism/commit/bbf6492))
- SL-2377 host/forwarded headers support ([#249](https://github.com/stoplightio/prism/issues/249)) ([f8a1131](https://github.com/stoplightio/prism/commit/f8a1131))
- SL-80 fixed router logic ([7a3d35e](https://github.com/stoplightio/prism/commit/7a3d35e))
- SL-80 fixed test ([d1c8974](https://github.com/stoplightio/prism/commit/d1c8974))
- SL-80 more reasonable examples ([68025c6](https://github.com/stoplightio/prism/commit/68025c6))
- SL-82 created common args/flags place for cli ([9f53eef](https://github.com/stoplightio/prism/commit/9f53eef))
- SO-80 added integration test ([b1936e1](https://github.com/stoplightio/prism/commit/b1936e1))
- SO-80 added missing file ([ff94b7b](https://github.com/stoplightio/prism/commit/ff94b7b))
- SO-80 default to empty body, match even if no servers ([c92e487](https://github.com/stoplightio/prism/commit/c92e487))
- SO-80 fixed example ([b7afa9b](https://github.com/stoplightio/prism/commit/b7afa9b))
- SO-80 path fix ([04cba58](https://github.com/stoplightio/prism/commit/04cba58))
- SO-80 updated test name ([d67d04a](https://github.com/stoplightio/prism/commit/d67d04a))
- SO-82 fixed tests ([545294a](https://github.com/stoplightio/prism/commit/545294a))
- sync stuff should be sync ([b4b3e8b](https://github.com/stoplightio/prism/commit/b4b3e8b))
- try to generate an example only if the schema is provided ([b9b3310](https://github.com/stoplightio/prism/commit/b9b3310))
- try to publish first, and then publish binaries ([#318](https://github.com/stoplightio/prism/issues/318)) ([1d8618c](https://github.com/stoplightio/prism/commit/1d8618c))
- upgrade graphite ([#308](https://github.com/stoplightio/prism/issues/308)) ([4b6458a](https://github.com/stoplightio/prism/commit/4b6458a))
- use rootDirs and outDir to help oclif config find source commands ([964b043](https://github.com/stoplightio/prism/commit/964b043))
- **mocker:** a bug where Content-Type was set but we didn't find it ([b5a9dd8](https://github.com/stoplightio/prism/commit/b5a9dd8))
- **validator:** a bug where fastify omits hasOwnProperty in query obj ([726fcff](https://github.com/stoplightio/prism/commit/726fcff))
- **validator:** a bug where json object failed to parse ([fbdab3c](https://github.com/stoplightio/prism/commit/fbdab3c))

### Features

- --dynamic flag for CLI SO-217 ([#301](https://github.com/stoplightio/prism/issues/301)) ([f1f27cf](https://github.com/stoplightio/prism/commit/f1f27cf))
- Add binary script SO-162 ([#271](https://github.com/stoplightio/prism/issues/271)) ([3b6b508](https://github.com/stoplightio/prism/commit/3b6b508))
- add changelog when releasing ([#317](https://github.com/stoplightio/prism/issues/317)) ([df4aa95](https://github.com/stoplightio/prism/commit/df4aa95))
- add install script ([#286](https://github.com/stoplightio/prism/issues/286)) ([766297d](https://github.com/stoplightio/prism/commit/766297d))
- add npm token to file to publish ([0410836](https://github.com/stoplightio/prism/commit/0410836))
- add oas3 plugin ([58ebc4c](https://github.com/stoplightio/prism/commit/58ebc4c))
- CLI show endpoints and status SO-201 ([#296](https://github.com/stoplightio/prism/issues/296)) ([d60830b](https://github.com/stoplightio/prism/commit/d60830b))
- Implement header mocking functionality SO-227 ([#314](https://github.com/stoplightio/prism/issues/314)) ([5f0c0ba](https://github.com/stoplightio/prism/commit/5f0c0ba))
- **http-forwarder:** add support for timeout and cancelToken ([#309](https://github.com/stoplightio/prism/issues/309)) ([8e1db46](https://github.com/stoplightio/prism/commit/8e1db46))
- add some unit tests ([46ac012](https://github.com/stoplightio/prism/commit/46ac012))
- add tests and modify error response message ([73db545](https://github.com/stoplightio/prism/commit/73db545))
- do not build ([0a4a814](https://github.com/stoplightio/prism/commit/0a4a814))
- GitHub Releases and binary uploads ([#279](https://github.com/stoplightio/prism/issues/279)) ([388df6d](https://github.com/stoplightio/prism/commit/388df6d))
- integrate Prism with Graph (WIP) ([f4d8b1e](https://github.com/stoplightio/prism/commit/f4d8b1e))
- release ([#294](https://github.com/stoplightio/prism/issues/294)) ([a09dfb3](https://github.com/stoplightio/prism/commit/a09dfb3))
- release manually ([ab2f06e](https://github.com/stoplightio/prism/commit/ab2f06e))
- release prism 3.x alpha with required scripts ([6864986](https://github.com/stoplightio/prism/commit/6864986))
- revisit the build process ([d7d307f](https://github.com/stoplightio/prism/commit/d7d307f))
- SL-2035 cli url spec ([#200](https://github.com/stoplightio/prism/issues/200)) ([76ae24f](https://github.com/stoplightio/prism/commit/76ae24f))
- SL-2037 forbidding dirs to be supplied to --spec cli's arg ([#198](https://github.com/stoplightio/prism/issues/198)) ([05c4b3c](https://github.com/stoplightio/prism/commit/05c4b3c))
- SL-82 split mock and server commands ([4ba0c28](https://github.com/stoplightio/prism/commit/4ba0c28))
- SL-82 split mock and server commands ([ddf87bd](https://github.com/stoplightio/prism/commit/ddf87bd))
- SO-141 Problem+Json for error messages SO-141 ([#270](https://github.com/stoplightio/prism/issues/270)) ([a5a3a67](https://github.com/stoplightio/prism/commit/a5a3a67))
- support OAS json schema formats ([7c3c4f5](https://github.com/stoplightio/prism/commit/7c3c4f5))
- throw exception when path is matched but method is not allowed. ([de32fb0](https://github.com/stoplightio/prism/commit/de32fb0))
- upgrade ts ([2bc6638](https://github.com/stoplightio/prism/commit/2bc6638))
- **cli:** add validation support and resource resolution ([14b4b7d](https://github.com/stoplightio/prism/commit/14b4b7d))
- **config:** add functional tests to meet AC ([32f486b](https://github.com/stoplightio/prism/commit/32f486b))
- **core:** implement a graph resource loader ([431789e](https://github.com/stoplightio/prism/commit/431789e))
- **httpConfig:** add default config support and unit test ([4f0a062](https://github.com/stoplightio/prism/commit/4f0a062))
- **mocker:** fix tests ([27b74a3](https://github.com/stoplightio/prism/commit/27b74a3))
- **mocker:** fixed test ([08c4d7f](https://github.com/stoplightio/prism/commit/08c4d7f))
- **mocker:** integrate mocker with business logic ([e4513c5](https://github.com/stoplightio/prism/commit/e4513c5))
- **mocker:** remove httpRequest from method signature ([5163835](https://github.com/stoplightio/prism/commit/5163835))
- **mocker:** take http request into account ([85f1bc0](https://github.com/stoplightio/prism/commit/85f1bc0))
- **negotiator:** add remaining negotiator tests ([944531f](https://github.com/stoplightio/prism/commit/944531f))
- **negotiator:** add unit tests for helpers ([45603e9](https://github.com/stoplightio/prism/commit/45603e9))
- **negotiator:** WIP tests ([3776042](https://github.com/stoplightio/prism/commit/3776042))
- **router:** add matchPath function ([7292957](https://github.com/stoplightio/prism/commit/7292957))
- **router:** add two more corner case tests for clarification ([23dc242](https://github.com/stoplightio/prism/commit/23dc242))
- **router:** implemented and unit tested router ([07a31a1](https://github.com/stoplightio/prism/commit/07a31a1))
- **router:** lint and autofix all style issues ([9eb501c](https://github.com/stoplightio/prism/commit/9eb501c))
- **router:** made baseUrl optional to ignore server matching ([91669a8](https://github.com/stoplightio/prism/commit/91669a8))
- **router:** make disambiguateMatches() private ([91c2a7b](https://github.com/stoplightio/prism/commit/91c2a7b))
- **router:** throw exceptions instead return null ([ebb6d2c](https://github.com/stoplightio/prism/commit/ebb6d2c))
- **router:** WIP add disambiguation and server matching ([c778ae6](https://github.com/stoplightio/prism/commit/c778ae6))
- **router:** WIP dummy router implementation and specs ([2dc3f8b](https://github.com/stoplightio/prism/commit/2dc3f8b))
- **sampler:** add basic class structure and basic implementation ([2c31635](https://github.com/stoplightio/prism/commit/2c31635))

<!-- markdown-link-check-enable--><|MERGE_RESOLUTION|>--- conflicted
+++ resolved
@@ -8,19 +8,17 @@
 
 # Unreleased
 
-<<<<<<< HEAD
 # 4.2.4 (2021-05-24)
 
 ## Changed
 
 - Improved the build pipeline [#1834](https://github.com/stoplightio/prism/pull/1834)
-=======
+
 # 4.2.3 (2021-05-17)
 
 ## Fixed
 
 - bumped `sanitize-html` dep to address security issue [#1828](https://github.com/stoplightio/prism/pull/1828)
->>>>>>> 06362565
 
 # 4.2.2 (2021-05-04)
 
