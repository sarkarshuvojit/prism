--- conflicted
+++ resolved
@@ -1,11 +1,7 @@
 import { IFilesystemLoaderOpts } from '../../types';
 
 export const filesystemLoader = {
-<<<<<<< HEAD
-  load: async <Resource>(opts?: IFilesystemLoaderOpts): Promise<Resource[]> => {
-=======
   load: async <Resource>(_opts?: IFilesystemLoaderOpts): Promise<Resource[]> => {
->>>>>>> 624c1a83
     // TODO: will use graph
     return [];
   },
