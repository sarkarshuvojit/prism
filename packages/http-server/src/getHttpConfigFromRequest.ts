<<<<<<< HEAD
import { PrismConfig, PrismConfigFactory, resolveConfig } from '@stoplight/prism-core';
import { IHttpConfig, IHttpOperationConfig, IHttpRequest } from '@stoplight/prism-http';
=======
import { PrismConfig, PrismConfigFactory } from '@stoplight/prism-core/types';
import { IHttpConfig, IHttpRequest } from '@stoplight/prism-http/types';

async function getConfig<Config, Input>(
  input: Input,
  config: PrismConfig<Config, Input>,
  defaultConfig?: PrismConfig<Config, Input>
): Promise<Config> {
  if (typeof config === 'function') {
    // config factory function
    return await (config as PrismConfigFactory<Config, Input>)(input, defaultConfig);
  }
  return config as Config;
}
>>>>>>> 7f006c44

export const getHttpConfigFromRequest: PrismConfigFactory<IHttpConfig, IHttpRequest> = async (
  req: IHttpRequest,
  defaultConfig?: PrismConfig<IHttpConfig, IHttpRequest>
) => {
  const config: IHttpConfig = defaultConfig
    ? await resolveConfig<IHttpConfig, IHttpRequest>(req, defaultConfig)
    : { mock: true };
  const httpOperationConfig: any = {};
  const query = req.url.query;

  if (!query) {
    return config;
  }

  const { __code, __dynamic, __contentType, __example } = query;

  if (__code) {
    httpOperationConfig.code = __code;
  }

  if (__dynamic) {
    httpOperationConfig.dynamic = __dynamic.toLowerCase() === 'true';
  }

  if (__contentType) {
    httpOperationConfig.mediaType = __contentType;
  }

  if (__example) {
    httpOperationConfig.exampleKey = __example;
  }

  if (Object.keys(httpOperationConfig).length) {
    if (typeof config.mock === 'boolean') {
      config.mock = httpOperationConfig;
    } else {
      config.mock = Object.assign({}, config.mock, httpOperationConfig);
    }
    return config;
  }

  return config;
};<|MERGE_RESOLUTION|>--- conflicted
+++ resolved
@@ -1,22 +1,5 @@
-<<<<<<< HEAD
 import { PrismConfig, PrismConfigFactory, resolveConfig } from '@stoplight/prism-core';
-import { IHttpConfig, IHttpOperationConfig, IHttpRequest } from '@stoplight/prism-http';
-=======
-import { PrismConfig, PrismConfigFactory } from '@stoplight/prism-core/types';
-import { IHttpConfig, IHttpRequest } from '@stoplight/prism-http/types';
-
-async function getConfig<Config, Input>(
-  input: Input,
-  config: PrismConfig<Config, Input>,
-  defaultConfig?: PrismConfig<Config, Input>
-): Promise<Config> {
-  if (typeof config === 'function') {
-    // config factory function
-    return await (config as PrismConfigFactory<Config, Input>)(input, defaultConfig);
-  }
-  return config as Config;
-}
->>>>>>> 7f006c44
+import { IHttpConfig, IHttpRequest } from '@stoplight/prism-http';
 
 export const getHttpConfigFromRequest: PrismConfigFactory<IHttpConfig, IHttpRequest> = async (
   req: IHttpRequest,
