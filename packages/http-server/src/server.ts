--- conflicted
+++ resolved
@@ -1,21 +1,14 @@
 const express = require('express');
-import { createInstance, IHttpConfig, IHttpMethod } from '@stoplight/prism-http';
-import { Request, Response } from 'express';
+import { createInstance, IHttpConfig, IHttpRequest } from '@stoplight/prism-http';
 
 const app = express();
 const port = 3000;
 
 // TODO: this is a trivial example, scratch code
 const prism = createInstance({
-<<<<<<< HEAD
-  config: async ({ query }) => {
-    const config: IHttpConfig = {
-      mock: false,
-    };
-=======
-  config: async ({ url }) => {
-    const config: IHttpConfig = {};
->>>>>>> ba0051f8
+  config: async (request: IHttpRequest) => {
+    const config: IHttpConfig = { mock: true };
+    const { url } = request;
 
     if (url.query && url.query.__code) {
       config.mock = {
@@ -29,18 +22,10 @@
   path: 'foo.json',
 });
 
-<<<<<<< HEAD
-app.get('*', async (req: Request, res: Response) => {
-  const response = await prism.process({
-    method: req.method as IHttpMethod,
-    host: req.host,
-    path: req.path,
-=======
 app.get('*', async (req: any, res: any) => {
   const response = await prism.process({
     method: req.method,
     url: { baseUrl: req.host, path: req.path },
->>>>>>> ba0051f8
   });
 
   if (response.data) {
