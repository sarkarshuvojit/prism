--- conflicted
+++ resolved
@@ -52,7 +52,19 @@
             ],
           },
           {
-<<<<<<< HEAD
+            mediaType: 'application/xml',
+            examples: [
+              {
+                key: 'first',
+                value: '{ "root": "first" }',
+              },
+              {
+                key: 'second',
+                value: '{ "root": "second" }',
+              },
+            ],
+          },
+          {
             mediaType: 'text/plain',
             examples: [
               {
@@ -62,8 +74,16 @@
               {
                 key: 'plain',
                 value: 'some plain',
-=======
-            mediaType: 'application/xml',
+              },
+            ],
+          },
+        ],
+      },
+      {
+        code: '201',
+        content: [
+          {
+            mediaType: 'application/json',
             examples: [
               {
                 key: 'first',
@@ -75,24 +95,6 @@
               },
             ],
           },
-        ],
-      },
-      {
-        code: '201',
-        content: [
-          {
-            mediaType: 'application/json',
-            examples: [
-              {
-                key: 'first',
-                value: '{ "root": "first" }',
-              },
-              {
-                key: 'second',
-                value: '{ "root": "second" }',
-              },
-            ],
-          },
           {
             mediaType: 'application/xml',
             examples: [
@@ -103,7 +105,6 @@
               {
                 key: 'second',
                 value: '<root>second</root>',
->>>>>>> f451676d
               },
             ],
           },
