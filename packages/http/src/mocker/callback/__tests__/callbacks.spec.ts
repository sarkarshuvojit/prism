--- conflicted
+++ resolved
@@ -58,22 +58,8 @@
         },
       })(logger)();
 
-<<<<<<< HEAD
       expect(fetch).toHaveBeenCalledWith('http://example.com/get/200/5/weird/content', { method: 'get', body: '{"about":"something"}', headers: { 'content-type': 'application/json' } });
       expect(logger.info).toHaveBeenCalledTimes(2);
-=======
-      expect(fetch).toHaveBeenCalledWith('http://example.com/get/200/5/weird/content', {
-        method: 'get',
-        body: '{"about":"something"}',
-        headers: { 'content-type': 'application/json' },
-      });
-      expect(logger.info).toHaveBeenNthCalledWith(
-        1,
-        { name: 'CALLBACK' },
-        'test callback: Making request to http://example.com/get/200/5/weird/content...'
-      );
-      expect(logger.info).toHaveBeenNthCalledWith(2, { name: 'CALLBACK' }, 'test callback: Request finished');
->>>>>>> 75fb2ceb
       expect(logger.error).not.toHaveBeenCalled();
       expect(logger.warn).not.toHaveBeenCalled();
     });
