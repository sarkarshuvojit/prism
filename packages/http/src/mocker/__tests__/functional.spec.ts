import { JSONSchemaExampleGenerator } from '@stoplight/prism-http/mocker/generator/JSONSchemaExampleGenerator';
import { ISchema } from '@stoplight/types/schema';
import * as Ajv from 'ajv';

import { httpOperations, httpRequests } from '../../__tests__/fixtures';
import { HttpMocker } from '../index';

// TODO: Turn examples into test cases -> https://stoplightio.atlassian.net/wiki/spaces/PN/pages/5996560/Prism+Feature+List+draft
describe('http mocker', () => {
  const mocker = new HttpMocker(new JSONSchemaExampleGenerator());

  describe('request is valid', () => {
<<<<<<< HEAD
    describe('given only enforced content type', () => {
      test('and that content type exists should first 200 static example', async () => {
=======
    describe('given enforced status code and contentType and exampleKey', () => {
      test('should return the matching example', async () => {
>>>>>>> f451676d
        const response = await mocker.mock({
          resource: httpOperations[0],
          input: httpRequests[0],
          config: {
            mock: {
<<<<<<< HEAD
              mediaType: 'text/plain',
=======
              code: '201',
              exampleKey: 'second',
              mediaType: 'application/xml',
            },
          },
        });

        expect(response).toMatchSnapshot();
      });
    });

    describe('given enforced status code and contentType', () => {
      test('should return the first matching example', async () => {
        const response = await mocker.mock({
          resource: httpOperations[0],
          input: httpRequests[0],
          config: {
            mock: {
              code: '201',
              mediaType: 'application/xml',
            },
          },
        });

        expect(response).toMatchSnapshot();
      });
    });

    describe('given enforced example key', () => {
      test('should return application/json, 200 response', async () => {
        const response = await mocker.mock({
          resource: httpOperations[0],
          input: httpRequests[0],
          config: {
            mock: {
              exampleKey: 'bear',
>>>>>>> f451676d
            },
          },
        });

        expect(response).toMatchSnapshot();
      });

<<<<<<< HEAD
      test('and that content type does not exist should throw', () => {
=======
      test('and mediaType should return 200 response', async () => {
        const response = await mocker.mock({
          resource: httpOperations[0],
          input: httpRequests[0],
          config: {
            mock: {
              exampleKey: 'second',
              mediaType: 'application/xml',
            },
          },
        });

        expect(response).toMatchSnapshot();
      });
    });

    describe('given enforced status code', () => {
      test('should return the first matching example of application/json', async () => {
        const response = await mocker.mock({
          resource: httpOperations[0],
          input: httpRequests[0],
          config: {
            mock: {
              code: '201',
            },
          },
        });

        expect(response).toMatchSnapshot();
      });

      test('given that status code is not defined should throw an error', () => {
>>>>>>> f451676d
        const rejection = mocker.mock({
          resource: httpOperations[0],
          input: httpRequests[0],
          config: {
            mock: {
<<<<<<< HEAD
              mediaType: 'text/funky',
=======
              code: '205',
>>>>>>> f451676d
            },
          },
        });

        return expect(rejection).rejects.toEqual(
<<<<<<< HEAD
          new Error('Requested content type is not defined in the schema')
        );
      });
=======
          new Error('Requested status code is not defined in the schema.')
        );
      });

      test('and example key should return application/json example', async () => {
        const response = await mocker.mock({
          resource: httpOperations[0],
          input: httpRequests[0],
          config: {
            mock: {
              code: '201',
              exampleKey: 'second',
            },
          },
        });

        expect(response).toMatchSnapshot();
      });
>>>>>>> f451676d
    });

    describe('HttpOperation contains example', () => {
      test('return lowest 2xx code and match response example to media type accepted by request', async () => {
        const response = await mocker.mock({
          resource: httpOperations[0],
          input: httpRequests[0],
        });

        expect(response).toMatchSnapshot();
      });

      test('return lowest 2xx response and the first example matching the media type', async () => {
        const response = await mocker.mock({
          resource: httpOperations[1],
          input: Object.assign({}, httpRequests[0], {
            data: Object.assign({}, httpRequests[0].data, {
              headers: { 'Content-type': 'application/xml' },
            }),
          }),
        });

        expect(response).toMatchSnapshot();
      });

      describe('the media type requested does not match the example', () => {
        test('throw exception', () => {
          const rejection = mocker.mock({
            resource: httpOperations[0],
            input: Object.assign({}, httpRequests[0], {
              data: Object.assign({}, httpRequests[0].data, {
                headers: { 'Content-type': 'application/xml' },
              }),
            }),
          });

          return expect(rejection).rejects.toMatchSnapshot();
        });
      });
    });

    describe('HTTPOperation contain no examples', () => {
      test('return dynamic response', async () => {
        if (!httpOperations[1].responses[0].content[0].schema) {
          throw new Error('Missing test');
        }

        const ajv = new Ajv();
        const validate = ajv.compile(httpOperations[1].responses[0].content[0].schema as ISchema);

        const response = await mocker.mock({
          resource: httpOperations[1],
          input: httpRequests[0],
          config: {
            mock: {
              dynamic: true,
            },
          },
        });

        expect(response).toHaveProperty('statusCode', 200);
        expect(response).toHaveProperty('headers', { 'Content-type': 'application/json' });
        expect(validate(JSON.parse(response.body))).toBe(true);
      });
    });
  });

  describe('request is invalid', () => {
    test('returns 400 and static error response', async () => {
      const response = await mocker.mock({
        resource: httpOperations[0],
        input: httpRequests[1],
      });

      expect(response).toMatchSnapshot();
    });

    test('returns 400 and dynamic error response', async () => {
      if (!httpOperations[1].responses[1].content[0].schema) {
        throw new Error('Missing test');
      }

      const response = await mocker.mock({
        resource: httpOperations[1],
        input: httpRequests[1],
      });

      const ajv = new Ajv();
      const validate = ajv.compile(httpOperations[1].responses[1].content[0].schema as ISchema);

      expect(validate(JSON.parse(response.body))).toBe(true);
    });
  });
});<|MERGE_RESOLUTION|>--- conflicted
+++ resolved
@@ -10,21 +10,45 @@
   const mocker = new HttpMocker(new JSONSchemaExampleGenerator());
 
   describe('request is valid', () => {
-<<<<<<< HEAD
     describe('given only enforced content type', () => {
       test('and that content type exists should first 200 static example', async () => {
-=======
+        const response = await mocker.mock({
+          resource: httpOperations[0],
+          input: httpRequests[0],
+          config: {
+            mock: {
+              mediaType: 'text/plain',
+            },
+          },
+        });
+
+        expect(response).toMatchSnapshot();
+      });
+
+      test('and that content type does not exist should throw', () => {
+        const rejection = mocker.mock({
+          resource: httpOperations[0],
+          input: httpRequests[0],
+          config: {
+            mock: {
+              mediaType: 'text/funky',
+            },
+          },
+        });
+
+        return expect(rejection).rejects.toEqual(
+          new Error('Requested content type is not defined in the schema')
+        );
+      });
+    });
+
     describe('given enforced status code and contentType and exampleKey', () => {
       test('should return the matching example', async () => {
->>>>>>> f451676d
-        const response = await mocker.mock({
-          resource: httpOperations[0],
-          input: httpRequests[0],
-          config: {
-            mock: {
-<<<<<<< HEAD
-              mediaType: 'text/plain',
-=======
+        const response = await mocker.mock({
+          resource: httpOperations[0],
+          input: httpRequests[0],
+          config: {
+            mock: {
               code: '201',
               exampleKey: 'second',
               mediaType: 'application/xml',
@@ -61,17 +85,13 @@
           config: {
             mock: {
               exampleKey: 'bear',
->>>>>>> f451676d
-            },
-          },
-        });
-
-        expect(response).toMatchSnapshot();
-      });
-
-<<<<<<< HEAD
-      test('and that content type does not exist should throw', () => {
-=======
+            },
+          },
+        });
+
+        expect(response).toMatchSnapshot();
+      });
+
       test('and mediaType should return 200 response', async () => {
         const response = await mocker.mock({
           resource: httpOperations[0],
@@ -104,27 +124,17 @@
       });
 
       test('given that status code is not defined should throw an error', () => {
->>>>>>> f451676d
         const rejection = mocker.mock({
           resource: httpOperations[0],
           input: httpRequests[0],
           config: {
             mock: {
-<<<<<<< HEAD
-              mediaType: 'text/funky',
-=======
               code: '205',
->>>>>>> f451676d
             },
           },
         });
 
         return expect(rejection).rejects.toEqual(
-<<<<<<< HEAD
-          new Error('Requested content type is not defined in the schema')
-        );
-      });
-=======
           new Error('Requested status code is not defined in the schema.')
         );
       });
@@ -143,7 +153,6 @@
 
         expect(response).toMatchSnapshot();
       });
->>>>>>> f451676d
     });
 
     describe('HttpOperation contains example', () => {
