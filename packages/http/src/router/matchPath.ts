--- conflicted
+++ resolved
@@ -4,13 +4,8 @@
 
 const pathSeparatorsRegex = /[/:]/g;
 
-<<<<<<< HEAD
 function fragmentize(path: string): string[] {
-  return path.split('/').slice(1);
-=======
-function fragmentarize(path: string): string[] {
   return path.split(pathSeparatorsRegex).slice(1);
->>>>>>> c91daae3
 }
 
 // Attempt to decode path fragment. Decode should not do any harm since it is
@@ -29,23 +24,17 @@
   return match && match[1];
 }
 
-<<<<<<< HEAD
-export function matchPath(requestPath: string, operationPath: string): E.Either<Error, MatchType> {
-  const operationPathFragments = fragmentize(operationPath);
-  const requestPathFragments = fragmentize(requestPath);
-=======
 function isSeparationEqual(path1: string, path2: string): boolean {
   return isEqual(path1.match(pathSeparatorsRegex), path2.match(pathSeparatorsRegex));
 }
->>>>>>> c91daae3
 
 export function matchPath(requestPath: string, operationPath: string): E.Either<Error, MatchType> {
   if (!isSeparationEqual(requestPath, operationPath)) {
     return E.right(MatchType.NOMATCH);
   }
 
-  const operationPathFragments = fragmentarize(operationPath);
-  const requestPathFragments = fragmentarize(requestPath);
+  const operationPathFragments = fragmentize(operationPath);
+  const requestPathFragments = fragmentize(requestPath);
   const params = [];
   while (requestPathFragments.length) {
     // make sure fragments are decoded before comparing them
