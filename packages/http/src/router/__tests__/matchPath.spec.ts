--- conflicted
+++ resolved
@@ -68,7 +68,6 @@
       includeColon: true,
     });
     const operationPath = requestPath.replace(':', '/');
-    console.log(requestPath, operationPath);
     assertRight(matchPath(requestPath, operationPath), e => expect(e).toEqual(MatchType.NOMATCH));
   });
 
@@ -147,11 +146,7 @@
 
     const operationPath = randomPath({
       pathFragments: faker.datatype.number({ min: 4, max: 6 }),
-<<<<<<< HEAD
       includeTemplates: true,
-=======
-      includeTemplates: false,
->>>>>>> 0a76691a
       trailingSlash: false,
     });
 
