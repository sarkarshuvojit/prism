import { HttpMethod } from '@stoplight/types';
import * as faker from 'faker/locale/en';
import { defaults } from 'lodash/fp';
import { DeepNonNullable } from 'utility-types';

const httpMethods: HttpMethod[] = ['get', 'put', 'post', 'delete', 'options', 'head', 'patch', 'trace'];

export function pickOneHttpMethod(): HttpMethod {
  return faker.random.arrayElement(httpMethods);
}

export function pickSetOfHttpMethods(count = 2): HttpMethod[] {
  return new Array(count).fill(1).map(() => pickOneHttpMethod());
}

type IRandomPathOptions = {
  pathFragments?: number;
  includeTemplates?: boolean;
  trailingSlash?: boolean;
  leadingSlash?: boolean;
<<<<<<< HEAD
  includeSpaces?: boolean;
=======
  includeColon?: boolean;
>>>>>>> c91daae3
};

const defaultRandomPathOptions: DeepNonNullable<IRandomPathOptions> = {
  pathFragments: 3,
  includeTemplates: true,
  leadingSlash: true,
  trailingSlash: false,
<<<<<<< HEAD
  includeSpaces: true,
=======
  includeColon: false,
>>>>>>> c91daae3
};

export function randomPath(opts: IRandomPathOptions = defaultRandomPathOptions): string {
  const options = defaults(defaultRandomPathOptions, opts);

<<<<<<< HEAD
  const randomPathFragments = new Array(options.pathFragments).fill(0).map(() => {
    const words = faker.random.words(options.includeSpaces ? 3 : 1);

    if (options.includeTemplates && faker.datatype.boolean()) {
      return `{${words}}`;
    }

    return words;
  });
=======
  // prevents trailing slash from being used with a colon
  if (options.includeColon && (options.trailingSlash || options.pathFragments < 2)) {
    options.includeColon = false;
  }

  const randomPathFragments = new Array(options.pathFragments)
    .fill(0)
    .map(() =>
      options.includeTemplates && faker.datatype.boolean() ? `{${faker.random.word()}}` : faker.random.word()
    );
>>>>>>> c91daae3

  const leadingSlash = options.leadingSlash ? '/' : '';
  const trailingSlash = options.trailingSlash ? '/' : '';

  // pop the last word
  const lastWord = randomPathFragments.pop();

  // add the popped word with colon or return the standard mapping
  return options.includeColon
    ? `${leadingSlash}${randomPathFragments.join('/')}:${lastWord}`
    : `${leadingSlash}${randomPathFragments.join('/')}/${lastWord}${trailingSlash}`;
}<|MERGE_RESOLUTION|>--- conflicted
+++ resolved
@@ -18,11 +18,8 @@
   includeTemplates?: boolean;
   trailingSlash?: boolean;
   leadingSlash?: boolean;
-<<<<<<< HEAD
   includeSpaces?: boolean;
-=======
   includeColon?: boolean;
->>>>>>> c91daae3
 };
 
 const defaultRandomPathOptions: DeepNonNullable<IRandomPathOptions> = {
@@ -30,38 +27,22 @@
   includeTemplates: true,
   leadingSlash: true,
   trailingSlash: false,
-<<<<<<< HEAD
   includeSpaces: true,
-=======
   includeColon: false,
->>>>>>> c91daae3
 };
 
 export function randomPath(opts: IRandomPathOptions = defaultRandomPathOptions): string {
   const options = defaults(defaultRandomPathOptions, opts);
 
-<<<<<<< HEAD
-  const randomPathFragments = new Array(options.pathFragments).fill(0).map(() => {
-    const words = faker.random.words(options.includeSpaces ? 3 : 1);
-
-    if (options.includeTemplates && faker.datatype.boolean()) {
-      return `{${words}}`;
-    }
-
-    return words;
-  });
-=======
   // prevents trailing slash from being used with a colon
   if (options.includeColon && (options.trailingSlash || options.pathFragments < 2)) {
     options.includeColon = false;
   }
 
-  const randomPathFragments = new Array(options.pathFragments)
-    .fill(0)
-    .map(() =>
-      options.includeTemplates && faker.datatype.boolean() ? `{${faker.random.word()}}` : faker.random.word()
-    );
->>>>>>> c91daae3
+  const randomPathFragments = new Array(options.pathFragments).fill(0).map(() => {
+    const words = faker.random.words(options.includeSpaces ? 3 : 1);
+    return options.includeTemplates && faker.datatype.boolean() ? `{${words}}` : words;
+  });
 
   const leadingSlash = options.leadingSlash ? '/' : '';
   const trailingSlash = options.trailingSlash ? '/' : '';
