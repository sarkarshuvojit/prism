import { IPrismComponents } from '@stoplight/prism-core';
import { IHttpOperation } from '@stoplight/types';
<<<<<<< HEAD
import fetch, { Response } from 'node-fetch';
import * as Either from 'fp-ts/lib/Either';
import * as TaskEither from 'fp-ts/lib/TaskEither';
import * as ReaderTaskEither from 'fp-ts/lib/ReaderTaskEither';
import { defaults, omit, pick } from 'lodash';
=======
import fetch from 'node-fetch';
import { pipe } from 'fp-ts/lib/pipeable';
import * as Either from 'fp-ts/lib/Either';
import * as TaskEither from 'fp-ts/lib/TaskEither';
import * as ReaderTaskEither from 'fp-ts/lib/ReaderTaskEither';
import { defaults, omit } from 'lodash';
>>>>>>> 75fb2ceb
import { format, parse } from 'url';
import { posix } from 'path';
import { Logger } from 'pino';
import { IHttpConfig, IHttpRequest, IHttpResponse } from '../types';
import { parseResponse } from '../utils/parseResponse';
<<<<<<< HEAD
import { pipe } from 'fp-ts/lib/pipeable';
import { logRequest, logResponse } from '../utils/logger';
import { Logger } from 'pino';
import chalk from 'chalk';
import withLogger from '../withLogger';
import { serializeBody } from '../utils/serializeBody';
=======
import withLogger from '../withLogger';
>>>>>>> 75fb2ceb

const { version: prismVersion } = require('../../package.json');

const forward: IPrismComponents<IHttpOperation, IHttpRequest, IHttpResponse, IHttpConfig>['forward'] = (
  input: IHttpRequest,
  baseUrl: string
): ReaderTaskEither.ReaderTaskEither<Logger, Error, IHttpResponse> =>
  withLogger(logger =>
    pipe(
      TaskEither.fromEither(serializeBody(input.body)),
      TaskEither.chain(body =>
        TaskEither.tryCatch(async () => {
          const partialUrl = parse(baseUrl);
          const url = format({
            ...partialUrl,
            pathname: posix.join(partialUrl.pathname || '', input.url.path),
            query: input.url.query,
          });

<<<<<<< HEAD
          logForwardRequest({ logger, url, request: input });
=======
          logger.info(`Forwarding "${input.method}" request to ${url}...`);
>>>>>>> 75fb2ceb

          return fetch(url, {
            body,
            method: input.method,
            headers: defaults(omit(input.headers, ['host', 'accept']), {
              accept: 'application/json, text/plain, */*',
              'user-agent': `Prism/${prismVersion}`,
            }),
          });
        }, Either.toError)
      ),
<<<<<<< HEAD
      TaskEither.map(forwardResponseLogger(logger)),
=======
>>>>>>> 75fb2ceb
      TaskEither.chain(parseResponse)
    )
  );

export default forward;

function logForwardRequest({ logger, url, request }: { logger: Logger; url: string; request: IHttpRequest }) {
  const prefix = `${chalk.grey('> ')}`;
  logger.info(`${prefix}Forwarding "${request.method}" request to ${url}...`);
  logRequest({ logger, prefix, ...pick(request, 'body', 'headers') });
}

function forwardResponseLogger(logger: Logger) {
  return (response: Response) => {
    const prefix = chalk.grey('< ');

    logger.info(`${prefix}Received forward response`);

    const { status: statusCode } = response;

    logResponse({
      logger,
      statusCode,
      ...pick(response, 'body', 'headers'),
      prefix,
    });

    return response;
  };
}<|MERGE_RESOLUTION|>--- conflicted
+++ resolved
@@ -1,34 +1,21 @@
 import { IPrismComponents } from '@stoplight/prism-core';
 import { IHttpOperation } from '@stoplight/types';
-<<<<<<< HEAD
 import fetch, { Response } from 'node-fetch';
 import * as Either from 'fp-ts/lib/Either';
 import * as TaskEither from 'fp-ts/lib/TaskEither';
 import * as ReaderTaskEither from 'fp-ts/lib/ReaderTaskEither';
 import { defaults, omit, pick } from 'lodash';
-=======
-import fetch from 'node-fetch';
+import { format, parse } from 'url';
 import { pipe } from 'fp-ts/lib/pipeable';
-import * as Either from 'fp-ts/lib/Either';
-import * as TaskEither from 'fp-ts/lib/TaskEither';
-import * as ReaderTaskEither from 'fp-ts/lib/ReaderTaskEither';
-import { defaults, omit } from 'lodash';
->>>>>>> 75fb2ceb
-import { format, parse } from 'url';
+import chalk from 'chalk';
 import { posix } from 'path';
 import { Logger } from 'pino';
+
 import { IHttpConfig, IHttpRequest, IHttpResponse } from '../types';
 import { parseResponse } from '../utils/parseResponse';
-<<<<<<< HEAD
-import { pipe } from 'fp-ts/lib/pipeable';
 import { logRequest, logResponse } from '../utils/logger';
-import { Logger } from 'pino';
-import chalk from 'chalk';
 import withLogger from '../withLogger';
 import { serializeBody } from '../utils/serializeBody';
-=======
-import withLogger from '../withLogger';
->>>>>>> 75fb2ceb
 
 const { version: prismVersion } = require('../../package.json');
 
@@ -48,11 +35,7 @@
             query: input.url.query,
           });
 
-<<<<<<< HEAD
           logForwardRequest({ logger, url, request: input });
-=======
-          logger.info(`Forwarding "${input.method}" request to ${url}...`);
->>>>>>> 75fb2ceb
 
           return fetch(url, {
             body,
@@ -64,10 +47,7 @@
           });
         }, Either.toError)
       ),
-<<<<<<< HEAD
       TaskEither.map(forwardResponseLogger(logger)),
-=======
->>>>>>> 75fb2ceb
       TaskEither.chain(parseResponse)
     )
   );
