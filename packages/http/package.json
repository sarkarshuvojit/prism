{
  "name": "@stoplight/prism-http",
  "version": "0.0.0",
  "main": "lib/index.js",
  "types": "lib/index.d.ts",
  "author": "Stoplight <support@stoplight.io>",
  "license": "UNLICENSED",
  "repository": {
    "type": "git",
    "url": "https://github.com/stoplightio/prism.git"
  },
  "engines": {
    "node": ">=8"
  },
  "dependencies": {
    "@stoplight/prism-core": "0.0.0",
<<<<<<< HEAD
    "ajv": "6.x.x",
    "json-schema-faker": "0.5.0-rc16"
=======
    "axios": "^0.18.0",
    "json-schema-faker": "^0.5.0-rc16"
>>>>>>> c8af2602
  }
}<|MERGE_RESOLUTION|>--- conflicted
+++ resolved
@@ -14,12 +14,8 @@
   },
   "dependencies": {
     "@stoplight/prism-core": "0.0.0",
-<<<<<<< HEAD
     "ajv": "6.x.x",
+    "axios": "0.x.x",
     "json-schema-faker": "0.5.0-rc16"
-=======
-    "axios": "^0.18.0",
-    "json-schema-faker": "^0.5.0-rc16"
->>>>>>> c8af2602
   }
 }