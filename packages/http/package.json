--- conflicted
+++ resolved
@@ -17,14 +17,9 @@
   },
   "dependencies": {
     "@stoplight/prism-core": "0.0.0",
-<<<<<<< HEAD
     "ajv": "6.x.x",
     "axios": "0.x.x",
-    "json-schema-faker": "0.5.0-rc16"
-=======
-    "axios": "0.18.x",
-    "tslib": "1.9.x",
-    "json-schema-faker": "^0.5.0-rc16"
->>>>>>> af754b14
+    "json-schema-faker": "0.5.0-rc16",
+    "tslib": "1.9.x"
   }
 }